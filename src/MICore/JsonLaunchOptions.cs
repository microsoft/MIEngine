--- conflicted
+++ resolved
@@ -210,7 +210,6 @@
         #endregion
     }
 
-<<<<<<< HEAD
     public class ExtendedRemote
     {
         #region Public Properties for Serialization
@@ -242,8 +241,6 @@
         #endregion
     }
 
-=======
->>>>>>> 4221ef54
     public partial class LaunchOptions : BaseOptions
     {
         #region Public Properties for Serialization
@@ -339,12 +336,9 @@
         [JsonProperty("avoidWindowsConsoleRedirection", DefaultValueHandling = DefaultValueHandling.Ignore)]
         public bool? AvoidWindowsConsoleRedirection { get; set; }
 
-<<<<<<< HEAD
         [JsonProperty("extendedRemote", DefaultValueHandling = DefaultValueHandling.Ignore)]
         public ExtendedRemote ExtendedRemote { get; set; }
 
-=======
->>>>>>> 4221ef54
         #endregion
 
         #region Constructors
