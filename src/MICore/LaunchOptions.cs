﻿// Copyright (c) Microsoft. All rights reserved.
// Licensed under the MIT license. See LICENSE file in the project root for full license information.

using System;
using System.Collections.Generic;
using System.Collections.ObjectModel;
using System.Diagnostics;
using System.Globalization;
using System.IO;
using System.Linq;
using System.Net.Security;
using System.Reflection;
using System.Runtime.InteropServices;
using System.Threading;
using System.Xml;
using System.Xml.Serialization;
using MICore.Xml.LaunchOptions;
using Microsoft.DebugEngineHost;
using Microsoft.VisualStudio.Debugger.Interop;
using Newtonsoft.Json;
using Newtonsoft.Json.Linq;
using System.Text;

namespace MICore
{
    public enum TargetArchitecture
    {
        Unknown,
        ARM,
        ARM64,
        X86,
        X64,
        Mips
    };

    public enum TargetEngine
    {
        Unknown,
        Native,
        Java,
    }

    public enum LaunchCompleteCommand
    {
        /// <summary>
        /// Execute the 'exec-run' MI command which will spawn a new process and begin executing it.
        /// This is the default value.
        /// </summary>
        ExecRun,

        /// <summary>
        /// Execute the 'exec-continue' MI command which will resume from stopped state. This is useful if
        /// the result of setting up the debugger is that the debuggee is in break state.
        /// </summary>
        ExecContinue,

        /// <summary>
        /// No command should be executed. This is useful if the target is already ready to go.
        /// </summary>
        None,
    };

    /// <summary>
    /// Launch options when connecting to an instance of an MI Debugger running on a remote device through a shell
    /// </summary>
    public sealed class PipeLaunchOptions : LaunchOptions
    {
        /// <summary>
        /// Creates an instance of PipeLaunchOptions
        /// </summary>
        /// <param name="pipePath">Path of the pipe program</param>
        /// <param name="pipeArguments">Argument to the pipe program</param>
        /// <param name="pipeCommandArguments">Command to be invoked on the pipe program</param>
        /// <param name="pipeCwd">Current working directory of pipe program. If empty directory of the pipePath is set as the cwd.</param>
        /// <param name="pipeEnvironment">Environment variables set before invoking the pipe program</param>
        public PipeLaunchOptions(string pipePath, string pipeArguments, string pipeCommandArguments, string pipeCwd, MICore.Xml.LaunchOptions.EnvironmentEntry[] pipeEnvironment)
            : this(pipePath, pipeArguments, pipeCommandArguments, pipeCwd, (pipeEnvironment != null) ? pipeEnvironment.Select(e => new EnvironmentEntry(e)).ToArray() : new EnvironmentEntry[] { })
        { }

        public PipeLaunchOptions(string pipePath, string pipeArguments, string pipeCommandArguments, string pipeCwd, IList<EnvironmentEntry> pipeEnvironment)
        {
            if (string.IsNullOrEmpty(pipePath))
                throw new ArgumentNullException(nameof(pipePath));

            this.PipePath = pipePath;
            this.PipeArguments = pipeArguments;
            this.PipeCommandArguments = pipeCommandArguments;
            this.PipeCwd = pipeCwd;

            this.PipeEnvironment = new ReadOnlyCollection<EnvironmentEntry>(pipeEnvironment ?? new List<EnvironmentEntry>(0));
        }

        private static string gdbPathDefault = @"/usr/bin/gdb";
        static internal PipeLaunchOptions CreateFromJson(JObject parsedOptions)
        {
            Debug.Assert(parsedOptions["pipeTransport"] != null && parsedOptions["pipeTransport"].HasValues, "PipeTransport should exist and have values.");

            Json.LaunchOptions.PipeTransport pipeTransport = parsedOptions["pipeTransport"].ToObject<Json.LaunchOptions.PipeTransport>();

            // PipeProgram must be specified
            if (String.IsNullOrWhiteSpace(pipeTransport.PipeProgram))
            {
                throw new InvalidLaunchOptionsException(String.Format(CultureInfo.CurrentCulture, MICoreResources.Error_EmptyPipePath));
            }

            string pipeCwd = pipeTransport.PipeCwd;
            string pipeProgram = pipeTransport.PipeProgram;
            List<string> pipeArgs = pipeTransport.PipeArgs;
            List<string> pipeCmd = pipeTransport.PipeCmd;
            string debuggerPath = pipeTransport.DebuggerPath;
            bool quoteArgs = pipeTransport.QuoteArgs.GetValueOrDefault(true);
            Dictionary<string, string> pipeEnv = pipeTransport.PipeEnv;

            Json.LaunchOptions.PipeTransportOptions platformSpecificTransportOptions = null;
            if (PlatformUtilities.IsOSX() && pipeTransport.OSX != null)
            {
                platformSpecificTransportOptions = pipeTransport.OSX;
            }
            else if (PlatformUtilities.IsLinux() && pipeTransport.Linux != null)
            {
                platformSpecificTransportOptions = pipeTransport.Linux;
            }
            else if (PlatformUtilities.IsWindows() && pipeTransport.Windows != null)
            {
                platformSpecificTransportOptions = pipeTransport.Windows;
            }

            if (platformSpecificTransportOptions != null)
            {
                pipeProgram = platformSpecificTransportOptions.PipeProgram ?? pipeProgram;
                pipeArgs = platformSpecificTransportOptions.PipeArgs ?? pipeArgs;
                pipeCmd = platformSpecificTransportOptions.PipeCmd ?? pipeCmd;
                pipeCwd = platformSpecificTransportOptions.PipeCwd ?? pipeCwd;
                pipeEnv = platformSpecificTransportOptions.PipeEnv ?? pipeEnv;
                debuggerPath = platformSpecificTransportOptions.DebuggerPath ?? pipeTransport.DebuggerPath;
                quoteArgs = platformSpecificTransportOptions.QuoteArgs ?? quoteArgs;
            }

            PipeLaunchOptions pipeOptions = new PipeLaunchOptions(
                pipePath: pipeProgram,
                pipeArguments: EnsurePipeArguments(pipeArgs, debuggerPath, gdbPathDefault, quoteArgs),
                pipeCommandArguments: ParseArguments(pipeCmd??pipeArgs, quoteArgs),
                pipeCwd: pipeCwd,
                pipeEnvironment: GetEnvironmentEntries(pipeEnv)
            );

            Json.LaunchOptions.BaseOptions baseOptions = Json.LaunchOptions.LaunchOptionHelpers.GetLaunchOrAttachOptions(parsedOptions);
            pipeOptions.InitializeCommonOptions(baseOptions);
            if (baseOptions is Json.LaunchOptions.LaunchOptions)
            {
                pipeOptions.InitializeLaunchOptions((Json.LaunchOptions.LaunchOptions)baseOptions);
            }

            if (baseOptions is Json.LaunchOptions.AttachOptions)
            {
                pipeOptions.InitializeAttachOptions((Json.LaunchOptions.AttachOptions)baseOptions);
            }

            return pipeOptions;
        }

        private static string EnsurePipeArguments(List<string> pipeArgs, string debuggerPath, string debuggerPathDefault, bool quoteArgs)
        {
            // Debugger path. Assume /usr/bin/gdb unless specified
            string dbgPath = String.IsNullOrWhiteSpace(debuggerPath) ? debuggerPathDefault : debuggerPath;

            // debugger command: /usr/bin/gdb --interpreter=mi
            string dbgCmdArguments = String.Format(CultureInfo.InvariantCulture, "{0} {1}", dbgPath, "--interpreter=mi");

            string userArguments = ParseArguments(pipeArgs, quoteArgs);

            return ReplaceDebuggerCommandToken(userArguments, dbgCmdArguments, quoteArgs);
        }

        /// <summary>
        /// Replaces ${debuggerCommand} with commandText if its found. If not, will append at the end and will add quotes if quoteArgs is true and it contains spaces.
        /// </summary>
        /// <param name="cmdArgs">The string in which to find the token.</param>
        /// <param name="commandText">The replacement text.</param>
        /// <param name="quoteArgs">Whether to try and quote the commandText if it contains spaces AND it is at the end.</param>
        /// <returns></returns>
        internal static string ReplaceDebuggerCommandToken(string cmdArgs, string commandText, bool quoteArgs = false)
        {
            if (cmdArgs.Contains("${debuggerCommand}"))
            {
                return cmdArgs.Replace("${debuggerCommand}", commandText);
            }
            else
            {
                return String.Format(CultureInfo.InvariantCulture, "{0} {1}", cmdArgs, quoteArgs ? QuoteArgument(commandText) : commandText);
            }
        }

        private static IList<EnvironmentEntry> GetEnvironmentEntries(IDictionary<string, string> env)
        {
            List<EnvironmentEntry> entries = new List<EnvironmentEntry>();

            if (env != null && env.Keys.Any())
            {
                foreach (var key in env.Keys)
                {
                    entries.Add(new EnvironmentEntry(new Json.LaunchOptions.Environment(name: key, value: env[key])));
                }
            }

            return entries;
        }

        static internal PipeLaunchOptions CreateFromXml(Xml.LaunchOptions.PipeLaunchOptions source)
        {
            var options = new PipeLaunchOptions(RequireAttribute(source.PipePath, "PipePath"), source.PipeArguments, source.PipeCommandArguments, source.PipeCwd, source.PipeEnvironment);
            options.InitializeCommonOptions(source);

            return options;
        }

        /// <summary>
        /// [Required] Path to the pipe executable.
        /// </summary>
        public string PipePath { get; private set; }

        /// <summary>
        /// [Optional] Arguments to pass to the pipe executable.
        /// </summary>
        /// 
        public string PipeArguments { get; private set; }

        /// <summary>
        /// [Optional] Arguments to pass to the PipePath program that include a format specifier ('{0}') for a custom command.
        /// </summary>
        public string PipeCommandArguments { get; private set; }

        /// <summary>
        /// [Optional] Current working directory when the pipe program is invoked.
        /// </summary>
        public string PipeCwd { get; private set; }

        /// <summary>
        /// [Optional] Enviroment variables for the pipe program.
        /// </summary>
        public IReadOnlyCollection<EnvironmentEntry> PipeEnvironment { get; private set; }
    }

    public sealed class TcpLaunchOptions : LaunchOptions
    {
        public TcpLaunchOptions(string hostname, int port, bool secure)
        {
            if (string.IsNullOrEmpty(hostname))
            {
                throw new ArgumentException(null, nameof(hostname));
            }
            if (port <= 0)
            {
                throw new ArgumentException(null, nameof(port));
            }

            this.Hostname = hostname;
            this.Port = port;
            this.Secure = secure;
            this.ServerCertificateValidationCallback = null;
        }

        static internal TcpLaunchOptions CreateFromXml(Xml.LaunchOptions.TcpLaunchOptions source)
        {
            var options = new TcpLaunchOptions(RequireAttribute(source.Hostname, "Hostname"), LaunchOptions.RequirePortAttribute(source.Port, "Port"), source.Secure);
            options.InitializeCommonOptions(source);

            return options;
        }

        public string Hostname { get; private set; }
        public int Port { get; private set; }
        public bool Secure { get; private set; }

        /// <summary>
        /// MIEngine definition of RemoteCertificateValidationCallback
        /// </summary>
        /// <param name="sender">An object that contains state information for this validation.</param>
        /// <param name="certificate">X509Certificate object for the certificate used to authenticate the remote party.</param>
        /// <param name="chain">X509Chain object for the chain of certificate authorities associated with the remote certificate.</param>
        /// <param name="sslPolicyErrors">One or more errors associated with the remote certificate.</param>
        /// <returns>true if the specified certificate is accepted</returns>
        public delegate bool MIServerCertificateValidationCallback(object sender, object/*X509Certificate*/ certificate, object/*X509Chain*/ chain, SslPolicyErrors sslPolicyErrors);

        public MIServerCertificateValidationCallback ServerCertificateValidationCallback { get; set; }
    }

    public sealed class EnvironmentEntry
    {
        public EnvironmentEntry(Xml.LaunchOptions.EnvironmentEntry xmlEntry)
        {
            this.Name = xmlEntry.Name;
            this.Value = xmlEntry.Value;
        }

        public EnvironmentEntry(Json.LaunchOptions.Environment jsonEntry)
        {
            this.Name = jsonEntry.Name;
            this.Value = jsonEntry.Value;
        }

        /// <summary>
        /// [Required] Name of the environment variable
        /// </summary>
        public string Name { get; private set; }

        /// <summary>
        /// [Required] Value of the environment variable
        /// </summary>
        public string Value { get; private set; }
    }

    public sealed class SourceMapEntry
    {
        public SourceMapEntry() // used by launchers
        {
        }

        public SourceMapEntry(Xml.LaunchOptions.SourceMapEntry xmlEntry)
        {
            this.EditorPath = PlatformUtilities.PathToHostOSPath(xmlEntry.EditorPath);
            this.CompileTimePath = PlatformUtilities.PathToHostOSPath(xmlEntry.CompileTimePath);
            this.UseForBreakpoints = xmlEntry.UseForBreakpoints;
        }

        private string _editorPath;
        public string EditorPath
        {
            get
            {
                return _editorPath;
            }
            set
            {
                if (string.IsNullOrEmpty(value))
                {
                    throw new ArgumentNullException("EditorPath");
                }
                this._editorPath = value;
            }
        }


        private string _compileTimePath;
        public string CompileTimePath
        {
            get
            {
                return _compileTimePath;
            }
            set
            {
                _compileTimePath = value == null ? string.Empty : value;
            }
        }
        public bool UseForBreakpoints { get; set; }

        public static ReadOnlyCollection<SourceMapEntry> CreateCollection(Xml.LaunchOptions.SourceMapEntry[] source)
        {
            SourceMapEntry[] pathArray = source?.Select(x => new SourceMapEntry(x)).ToArray();

            if (pathArray == null)
            {
                pathArray = new SourceMapEntry[0];
            }

            return new ReadOnlyCollection<SourceMapEntry>(pathArray);
        }

        public static ReadOnlyCollection<SourceMapEntry> CreateCollection(Dictionary<string, object> source)
        {
            IList<SourceMapEntry> sourceMaps = new List<SourceMapEntry>(source.Keys.Count);

            foreach (var item in source)
            {
                string compileTimePath = item.Key;
                string editorPath = null;
                bool useForBreakpoints = true;

                if (item.Value is string value)
                {
                    editorPath = value;
                }
                else if (item.Value is JObject jObject)
                {
                    try
                    {
                        Json.LaunchOptions.SourceFileMapOptions sourceMapItem =
                        jObject.ToObject<Json.LaunchOptions.SourceFileMapOptions>();

                        editorPath = sourceMapItem.EditorPath;
                        useForBreakpoints = sourceMapItem.UseForBreakpoints.GetValueOrDefault(true);
                    }
                    catch (JsonReaderException)
                    {
                        throw new InvalidLaunchOptionsException(String.Format(CultureInfo.CurrentCulture, MICoreResources.Error_SourceFileMapFormat, compileTimePath));
                    }
                }
                else
                {
                    throw new InvalidLaunchOptionsException(String.Format(CultureInfo.CurrentCulture, MICoreResources.Error_SourceFileMapFormat, compileTimePath));
                }

                if (!string.IsNullOrEmpty(editorPath))
                {
                    sourceMaps.Add(new SourceMapEntry()
                    {
                        CompileTimePath = PlatformUtilities.PathToHostOSPath(compileTimePath),
                        EditorPath = PlatformUtilities.PathToHostOSPath(editorPath),
                        UseForBreakpoints = useForBreakpoints
                    });
                }
                else
                {
                    throw new InvalidLaunchOptionsException(String.Format(CultureInfo.CurrentCulture, MICoreResources.Error_SourceFileMapInvalidEditorPath));
                }
            }
            return new ReadOnlyCollection<SourceMapEntry>(sourceMaps);
        }
    }

    /// <summary>
    /// Launch options class when VS should launch an instance of an MI Debugger to connect to an MI Debugger server
    /// </summary>
    public sealed class LocalLaunchOptions : LaunchOptions
    {
        private bool _useExternalConsole;

        private const int DefaultLaunchTimeout = 10 * 1000; // 10 seconds

        public LocalLaunchOptions(string MIDebuggerPath, string MIDebuggerServerAddress)
        {
            if (string.IsNullOrEmpty(MIDebuggerPath))
                throw new ArgumentNullException(nameof(MIDebuggerPath));

            this.MIDebuggerPath = MIDebuggerPath;
            this.MIDebuggerServerAddress = MIDebuggerServerAddress;
        }

        public LocalLaunchOptions(string MIDebuggerPath, string MIDebuggerServerAddress, string MIDebuggerArgs): 
            this(MIDebuggerPath, MIDebuggerServerAddress)
        {
            this.MIDebuggerArgs = MIDebuggerArgs;
        }

        private void InitializeServerOptions(Json.LaunchOptions.LaunchOptions launchOptions)
        {
            if (!String.IsNullOrWhiteSpace(launchOptions.DebugServerPath))
            {
                this.DebugServer = launchOptions.DebugServerPath;
                this.DebugServerArgs = launchOptions.DebugServerArgs;
                this.ServerStarted = launchOptions.ServerStarted;
                this.FilterStderr = launchOptions.FilterStderr.GetValueOrDefault(false);
                this.FilterStdout = launchOptions.FilterStdout.GetValueOrDefault(false);
                if (!this.FilterStderr && !this.FilterStdout)
                {
                    this.FilterStdout = true;
                }
                this.ServerLaunchTimeout = launchOptions.ServerLaunchTimeout.GetValueOrDefault(DefaultLaunchTimeout);
            }
        }

        private void InitializeServerOptions(Xml.LaunchOptions.LocalLaunchOptions source)
        {
            if (!String.IsNullOrWhiteSpace(source.DebugServer))
            {
                DebugServer = source.DebugServer;
                DebugServerArgs = source.DebugServerArgs;
                ServerStarted = source.ServerStarted;
                FilterStderr = source.FilterStderr;
                FilterStdout = source.FilterStdout;
                if (!FilterStderr && !FilterStdout)
                {
                    FilterStdout = true;    // no pattern source specified, use stdout
                }
                ServerLaunchTimeout = source.ServerLaunchTimeoutSpecified ? source.ServerLaunchTimeout : DefaultLaunchTimeout;
            }
        }

        /// <summary>
        /// Checks that the file path is valid, exists, and is rooted.
        /// </summary>
        public static bool CheckFilePath(string path)
        {
            return path.IndexOfAny(Path.GetInvalidPathChars()) < 0 && File.Exists(path) && Path.IsPathRooted(path);
        }

        /// <summary>
        /// Checks that if the directory path is valid, exists and is rooted.
        /// </summary>
        public static bool CheckDirectoryPath(string path)
        {
            return path.IndexOfAny(Path.GetInvalidPathChars()) < 0 && Directory.Exists(path) && Path.IsPathRooted(path);
        }

        public bool ShouldStartServer()
        {
            return !string.IsNullOrWhiteSpace(DebugServer);
        }

        public bool IsValidMiDebuggerPath()
        {
            return File.Exists(MIDebuggerPath);
        }

        /// <summary>
        /// Generates arguments for the MIDebuggerCommand. 
        /// </summary>
        /// <returns></returns>
        public string GetMiDebuggerArgs()
        {
            string miDebuggerArgs = "--interpreter=mi";

            if (!String.IsNullOrEmpty(this.MIDebuggerArgs))
            {
                miDebuggerArgs = String.Concat(miDebuggerArgs, " " + this.MIDebuggerArgs);
            }

            return miDebuggerArgs;
        }

        static internal LocalLaunchOptions CreateFromJson(JObject parsedOptions)
        {
            Json.LaunchOptions.BaseOptions launchOptions = Json.LaunchOptions.LaunchOptionHelpers.GetLaunchOrAttachOptions(parsedOptions);

            if (launchOptions == null)
            {
                throw new InvalidLaunchOptionsException(MICoreResources.Error_UnknownLaunchOptions);
            }

            MIMode mi = ConvertMIModeString(RequireAttribute(launchOptions.MIMode, nameof(launchOptions.MIMode)));
            string miDebuggerPath = EnsureDebuggerPath(launchOptions.MiDebuggerPath, GetDebuggerBinary(mi));

            LocalLaunchOptions localLaunchOptions = new LocalLaunchOptions(RequireAttribute(miDebuggerPath, nameof(miDebuggerPath)),
                launchOptions.MiDebuggerServerAddress,
                launchOptions.MiDebuggerArgs
                );

            // Load up common options
            localLaunchOptions.InitializeCommonOptions(launchOptions);
            if (launchOptions is Json.LaunchOptions.LaunchOptions)
            {
                Json.LaunchOptions.LaunchOptions launch = (Json.LaunchOptions.LaunchOptions)launchOptions;
                localLaunchOptions.InitializeLaunchOptions(launch);
                localLaunchOptions.InitializeServerOptions(launch);
                localLaunchOptions._useExternalConsole = launch.ExternalConsole.GetValueOrDefault(false);
            }

            if (launchOptions is Json.LaunchOptions.AttachOptions)
            {
                localLaunchOptions.InitializeAttachOptions((Json.LaunchOptions.AttachOptions)launchOptions);
            }

            return localLaunchOptions;
        }

        static internal LocalLaunchOptions CreateFromXml(Xml.LaunchOptions.LocalLaunchOptions source)
        {
            string miDebuggerPath = EnsureDebuggerPath(source.MIDebuggerPath, GetDebuggerBinary(ConvertMIModeAttribute(source.MIMode)));

            var options = new LocalLaunchOptions(
                RequireAttribute(miDebuggerPath, "MIDebuggerPath"),
                source.MIDebuggerServerAddress,
                source.MIDebuggerArgs);
            options.InitializeCommonOptions(source);
            options.InitializeServerOptions(source);
            options._useExternalConsole = source.ExternalConsole;

            // when using local options the core dump path must check out
            if (options.IsCoreDump && !LocalLaunchOptions.CheckFilePath(options.CoreDumpPath))
                throw new ArgumentException(String.Format(CultureInfo.CurrentCulture, MICoreResources.Error_InvalidLocalExePath, options.CoreDumpPath));

            return options;
        }

        private static string GetDebuggerBinary(MIMode mode)
        {
            string debuggerBinary = String.Empty;
            switch (mode)
            {
                case MIMode.Gdb:
                    debuggerBinary = "gdb";
                    break;
                case MIMode.Lldb:
                    debuggerBinary = "lldb-mi";
                    break;
            }
            return debuggerBinary;
        }

        private static string ResolveFromPath(string command)
        {
            string pathVar = System.Environment.GetEnvironmentVariable("PATH");

            bool checkForWindowsExe = PlatformUtilities.IsWindows() && String.IsNullOrEmpty(Path.GetExtension(command));

            // Check each portion of the PATH environment variable to see if it contains the requested file
            foreach (string pathPart in pathVar.Split(Path.PathSeparator))
            {
                string candidate = Path.Combine(pathPart, command);

                // If the file exists, use it
                if (File.Exists(candidate))
                {
                    return candidate;
                }

                if (checkForWindowsExe)
                {
                    string exeCandidate = candidate + ".exe";
                    if (File.Exists(exeCandidate))
                    {
                        return exeCandidate;
                    }
                }
            }

            return null;
        }

        private static string EnsureDebuggerPath(string miDebuggerPath, string debuggerBinary)
        {
            // If no path to the debugger was specified, look for the proper binary in the user's $PATH
            if (String.IsNullOrEmpty(miDebuggerPath))
            {
                if (!String.IsNullOrEmpty(debuggerBinary))
                {
                    miDebuggerPath = LocalLaunchOptions.ResolveFromPath(debuggerBinary);
                }

                if (String.IsNullOrEmpty(miDebuggerPath))
                {
                    throw new InvalidLaunchOptionsException(MICoreResources.Error_NoMiDebuggerPath);
                }
            }
            else
            {
                // If user specifies only a filename for miDebuggerPath, search the local PATH to see if we can determine where it is. 
                if (!File.Exists(miDebuggerPath) &&
                    miDebuggerPath.IndexOfAny(new char[] { Path.DirectorySeparatorChar, Path.AltDirectorySeparatorChar }) == -1)
                {
                    miDebuggerPath = LocalLaunchOptions.ResolveFromPath(miDebuggerPath);

                    if (String.IsNullOrEmpty(miDebuggerPath))
                    {
                        throw new InvalidLaunchOptionsException(MICoreResources.Error_NoMiDebuggerPath);
                    }
                }
            }

            return miDebuggerPath;
        }

        /// <summary>
        /// [Required] Path to the MI Debugger Executable.
        /// </summary>
        public string MIDebuggerPath { get; private set; }

        /// <summary>
        /// [Required] Arguments for the MI Debugger.
        /// </summary>
        public string MIDebuggerArgs { get; private set; }

        /// <summary>
        /// [Optional] Server address that MI Debugger server is listening to
        /// </summary>
        public string MIDebuggerServerAddress { get; private set; }

        /// <summary>
        /// [Optional] MI Debugger Server exe, if non-null then the MIEngine will start the debug server before starting the debugger
        /// </summary>
        public string DebugServer { get; private set; }

        /// <summary>
        /// [Optional] Args for MI Debugger Server exe
        /// </summary>
        public string DebugServerArgs { get; private set; }

        /// <summary>
        /// [Optional] Server started pattern (in Regex format)
        /// </summary>
        public string ServerStarted { get; private set; }

        /// <summary>
        /// [Optional] Log strings written to stderr and examine for server started pattern
        /// </summary>
        public bool FilterStderr { get; private set; }

        /// <summary>
        /// [Optional] Log strings written to stdout and examine for server started pattern
        /// </summary>
        public bool FilterStdout { get; private set; }

        /// <summary>
        /// [Optional] Log strings written to stderr and examine for server started pattern
        /// </summary>
        public int ServerLaunchTimeout { get; private set; }

        public bool UseExternalConsole
        {
            get { return _useExternalConsole; }
        }
    }

    public sealed class SourceRoot
    {
        public SourceRoot(string path, bool recursive)
        {
            Path = path;
            RecursiveSearchEnabled = recursive;
        }

        public string Path { get; private set; }

        public bool RecursiveSearchEnabled { get; private set; }
    }

    public sealed class JavaLaunchOptions : LaunchOptions
    {
        /// <summary>
        /// Creates an instance of JavaLaunchOptions. This is used to send information to the Java Debugger.
        /// </summary>
        /// <param name="jvmHost">Java Virtual Machine host.</param>
        /// <param name="jvmPort">Java Virtual Machine port.</param>
        /// <param name="sourceRoots">Source roots.</param>
        /// <param name="processName">Logical name of the process. Usually indicates the name of the activity.</param>
        public JavaLaunchOptions(string jvmHost, int jvmPort, SourceRoot[] sourceRoots, string processName)
        {
            JVMHost = jvmHost;
            JVMPort = jvmPort;
            SourceRoots = new ReadOnlyCollection<SourceRoot>(sourceRoots);
            ProcessName = processName;
        }

        public string JVMHost { get; private set; }

        public int JVMPort { get; private set; }

        public ReadOnlyCollection<SourceRoot> SourceRoots { get; private set; }

        public string ProcessName { get; private set; }
    }

    /// <summary>
    /// Launch options used when launching through IDebugUnixShellPort (SSH, and possible other things in the future).
    /// </summary>
    public sealed class UnixShellPortLaunchOptions : LaunchOptions
    {
        public string StartRemoteDebuggerCommand { get; private set; }
        public Microsoft.VisualStudio.Debugger.Interop.UnixPortSupplier.IDebugUnixShellPort UnixPort { get; private set; }

        public UnixShellPortLaunchOptions(string startRemoteDebuggerCommand,
                Microsoft.VisualStudio.Debugger.Interop.UnixPortSupplier.IDebugUnixShellPort unixPort,
                MIMode miMode,
                BaseLaunchOptions baseLaunchOptions)
        {
            this.UnixPort = unixPort;
            this.DebuggerMIMode = miMode;

            if (string.IsNullOrEmpty(startRemoteDebuggerCommand))
            {
                switch (miMode)
                {
                    case MIMode.Gdb:
                        startRemoteDebuggerCommand = "gdb --interpreter=mi";
                        break;
                    case MIMode.Lldb:
                        // TODO: Someday we should likely use a download script here too
                        startRemoteDebuggerCommand = "lldb-mi --interpreter=mi";
                        break;
                    default:
                        throw new ArgumentOutOfRangeException(nameof(miMode));
                }
            }

            this.StartRemoteDebuggerCommand = startRemoteDebuggerCommand;

            if (baseLaunchOptions != null)
            {
                this.InitializeCommonOptions(baseLaunchOptions);
                this.BaseOptions = baseLaunchOptions;
            }
        }
    }

    /// <summary>
    /// Base launch options class
    /// </summary>
    public abstract class LaunchOptions
    {
        private const string XmlNamespace = "http://schemas.microsoft.com/vstudio/MDDDebuggerOptions/2014";
        private static Lazy<Assembly> s_serializationAssembly = new Lazy<Assembly>(LoadSerializationAssembly, LazyThreadSafetyMode.ExecutionAndPublication);
        private bool _initializationComplete;
        private MIMode _miMode;

        /// <summary>
        /// [Optional] Launcher used to start the application on the device
        /// </summary>
        public IPlatformAppLauncher DeviceAppLauncher { get; private set; }

        public MIMode DebuggerMIMode
        {
            get { return _miMode; }
            set
            {
                VerifyCanModifyProperty(nameof(DebuggerMIMode));
                _miMode = value;
            }
        }

        public bool NoDebug { get; private set; } = false;

        private Xml.LaunchOptions.BaseLaunchOptions _baseOptions;
        /// <summary>
        /// Hold on to options in serializable form to support child process debugging
        /// </summary>
        public Xml.LaunchOptions.BaseLaunchOptions BaseOptions
        {
            get { return _baseOptions; }
            protected set
            {
                if (value == null)
                    throw new ArgumentNullException("BaseOptions");
                VerifyCanModifyProperty(nameof(BaseOptions));

                _baseOptions = value;
            }
        }

        private string _exePath;

        /// <summary>
        /// [Required] Path to the executable file. This could be a path on the remote machine (for Pipe transport)
        /// or the local machine (Local transport).
        /// </summary>
        public virtual string ExePath
        {
            get { return _exePath; }
            set
            {
                if (string.IsNullOrWhiteSpace(value))
                    throw new ArgumentOutOfRangeException("ExePath");
                VerifyCanModifyProperty(nameof(ExePath));

                _exePath = value;
            }
        }

        private string _exeArguments;
        /// <summary>
        /// [Optional] Additional arguments to specify when launching the process
        /// </summary>
        public string ExeArguments
        {
            get { return _exeArguments; }
            set
            {
                VerifyCanModifyProperty(nameof(ExeArguments));
                _exeArguments = value;
            }
        }

        private int? _processId;

        /// <summary>
        /// [Optional] If supplied, the debugger will attach to the process rather than launching a new one. Note that some operating systems will require admin rights to do this.
        /// </summary>
        public int? ProcessId
        {
            get { return _processId; }
            protected set
            {
                VerifyCanModifyProperty(nameof(ProcessId));
                _processId = value;
            }
        }

        private string _coreDumpPath;
        /// <summary>
        /// [Optional] Path to a core dump file for the specified executable.
        /// </summary>
        public string CoreDumpPath
        {
            get
            {
                return _coreDumpPath;
            }
            protected set
            {
                VerifyCanModifyProperty(nameof(CoreDumpPath));

                // CoreDumpPath is allowed to be null/empty
                _coreDumpPath = value;
            }
        }
        public bool IsCoreDump
        {
            get { return !String.IsNullOrEmpty(this.CoreDumpPath); }
        }

        private string _workingDirectory;
        /// <summary>
        /// [Optional] Working directory to use for the MI Debugger when launching the process
        /// </summary>
        public string WorkingDirectory
        {
            get { return _workingDirectory; }
            set
            {
                VerifyCanModifyProperty(nameof(WorkingDirectory));
                _workingDirectory = value;
            }
        }

        private string _absolutePrefixSoLibSearchPath;
        /// <summary>
        /// [Optional] Absolute prefix for directories to search for shared library symbols
        /// </summary>
        public string AbsolutePrefixSOLibSearchPath
        {
            get { return _absolutePrefixSoLibSearchPath; }
            set
            {
                VerifyCanModifyProperty(nameof(AbsolutePrefixSOLibSearchPath));
                _absolutePrefixSoLibSearchPath = value;
            }
        }

        private string _additionalSOLibSearchPath;
        /// <summary>
        /// [Optional] Additional directories to search for shared library symbols
        /// </summary>
        public string AdditionalSOLibSearchPath
        {
            get { return _additionalSOLibSearchPath; }
            set
            {
                VerifyCanModifyProperty(nameof(AdditionalSOLibSearchPath));
                _additionalSOLibSearchPath = value;
            }
        }

        private string _visualizerFile;
        /// <summary>
        /// [Optional] Natvis file name - from install location
        /// </summary>
        public string VisualizerFile
        {
            get { return _visualizerFile; }
            set
            {
                VerifyCanModifyProperty(nameof(VisualizerFile));
                _visualizerFile = value;
            }
        }

        private bool _waitDynamicLibLoad = true;
        /// <summary>
        /// If true, wait for dynamic library load to finish.
        /// </summary>
        public bool WaitDynamicLibLoad
        {
            get { return _waitDynamicLibLoad; }
            set
            {
                VerifyCanModifyProperty(nameof(WaitDynamicLibLoad));
                _waitDynamicLibLoad = value;
            }
        }

        private bool _siLoadAll = true;
        /// <summary>
        /// if true then load all symbols, else load no symbols
        /// </summary>
        public bool SymbolInfoLoadAll
        {
            get { return _siLoadAll;  }
            set
            {
                VerifyCanModifyProperty(nameof(SymbolInfoLoadAll));
                _siLoadAll = value;
            }
        }

        private SymbolLocator.IncludeExcludeList _siExceptionList = new SymbolLocator.IncludeExcludeList();
        /// <summary>
        /// List file names. Wildcards ('*') are allowed. Modifies behaviour of SymbolInfoLoadAll.
        /// If SymbolInfoLoadAll is true then all symbols except for members of this list are loaded. Otherwise only members of this list are loaded.
        /// </summary>
        public SymbolLocator.IncludeExcludeList SymbolInfoExceptionList
        {
            get { return _siExceptionList; }
            set
            {
                VerifyCanModifyProperty(nameof(SymbolInfoExceptionList));
                _siExceptionList = value;
            }
        }

        /// <summary>
        /// Check is it is Ok to let the debugger load symbols on solib events without intervention
        /// </summary>
        /// <returns></returns>
        public bool CanAutoLoadSymbols()
        {
            return SymbolInfoLoadAll && SymbolInfoExceptionList.IsEmpty;
        }

        /// <summary>
        /// If true, instead of showing Natvis-DisplayString value as a child of a dummy element, it is shown immediately.
        /// Should only be enabled if debugger is fast enough providing the value.
        /// </summary>
        public bool ShowDisplayString { get; set; }

        private TargetArchitecture _targetArchitecture;
        public TargetArchitecture TargetArchitecture
        {
            get { return _targetArchitecture; }
            set
            {
                VerifyCanModifyProperty(nameof(TargetArchitecture));
                _targetArchitecture = value;
            }
        }

        /// <summary>
        /// True if we assume that various symbol paths are going to be processed on a Unix machine
        /// </summary>
        public bool UseUnixSymbolPaths
        {
            get
            {
                if (this is LocalLaunchOptions)
                {
                    return !PlatformUtilities.IsWindows();
                }
                else
                {
                    // For now lets assume the debugger is on Unix if we are using Pipe/Tcp launch options
                    return true;
                }
            }
        }

        private ReadOnlyCollection<LaunchCommand> _setupCommands;

        /// <summary>
        /// [Required] Additional commands used to setup debugging. May be an empty collection
        /// </summary>
        public ReadOnlyCollection<LaunchCommand> SetupCommands
        {
            get { return _setupCommands; }
            set
            {
                if (value == null)
                    throw new ArgumentNullException("SetupCommands");

                VerifyCanModifyProperty(nameof(SetupCommands));
                _setupCommands = value;
            }
        }


        private ReadOnlyCollection<LaunchCommand> _customLaunchSetupCommands;

        /// <summary>
        /// [Optional] If provided, this replaces the default commands used to launch a target with some other commands. For example,
        /// this can be '-target-attach' in order to attach to a target process.An empty command list replaces the launch commands with nothing,
        /// which can be useful if the debugger is being provided launch options as command line options.
        /// </summary>
        public ReadOnlyCollection<LaunchCommand> CustomLaunchSetupCommands
        {
            get { return _customLaunchSetupCommands; }
            set
            {
                VerifyCanModifyProperty(nameof(CustomLaunchSetupCommands));
                _customLaunchSetupCommands = value;
            }
        }

        private LaunchCompleteCommand _launchCompleteCommand;

        public LaunchCompleteCommand LaunchCompleteCommand
        {
            get { return _launchCompleteCommand; }
            set
            {
                VerifyCanModifyProperty(nameof(LaunchCompleteCommand));
                _launchCompleteCommand = value;
            }
        }

        private bool _debugChildProcesses;

        public bool DebugChildProcesses
        {
            get { return _debugChildProcesses; }
            protected set
            {
                VerifyCanModifyProperty(nameof(DebugChildProcesses));
                _debugChildProcesses = value;
            }
        }

        private ReadOnlyCollection<SourceMapEntry> _sourceMap;

        public ReadOnlyCollection<SourceMapEntry> SourceMap
        {
            get { return _sourceMap; }
            set
            {
                VerifyCanModifyProperty(nameof(SourceMap));
                _sourceMap = value;
            }
        }

        private ReadOnlyCollection<EnvironmentEntry> _environment = new ReadOnlyCollection<EnvironmentEntry>(new List<EnvironmentEntry>());

        public ReadOnlyCollection<EnvironmentEntry> Environment
        {
            get { return _environment; }
            set
            {
                VerifyCanModifyProperty(nameof(Environment));
                _environment = value;
            }
        }

<<<<<<< HEAD
        private bool _requireHardwareBreakpoints = false;

        public bool RequireHardwareBreakpoints
        {
            get { return _requireHardwareBreakpoints;  }
            set
            {
                VerifyCanModifyProperty(nameof(RequireHardwareBreakpoints));
                _requireHardwareBreakpoints = value;
            }
        }

        private int _hardwareBreakpointLimit;

        public int HardwareBreakpointLimit
        {
            get { return _hardwareBreakpointLimit; }
            set
            {
                VerifyCanModifyProperty(nameof(HardwareBreakpointLimit));
                _hardwareBreakpointLimit = value;
=======
        private bool _stopAtConnect;

        /// <summary>
        /// Optional parameter. If true, the debugger should stop after connecting to the target.
        /// </summary>
        public bool StopAtConnect
        {
            get { return _stopAtConnect; }
            set
            {
                VerifyCanModifyProperty(nameof(StopAtConnect));
                _stopAtConnect = value;
>>>>>>> 8456c49b
            }
        }

        public string GetOptionsString()
        {
            try
            {
                var strWriter = new StringWriter(CultureInfo.InvariantCulture);
                XmlSerializer serializer;
                using (XmlWriter writer = XmlWriter.Create(strWriter))
                {
                    if (BaseOptions is Xml.LaunchOptions.LocalLaunchOptions)
                    {
                        serializer = new XmlSerializer(typeof(Xml.LaunchOptions.LocalLaunchOptions));
                        Serialize(serializer, writer, BaseOptions);
                    }
                    else if (BaseOptions is Xml.LaunchOptions.PipeLaunchOptions)
                    {
                        serializer = new XmlSerializer(typeof(Xml.LaunchOptions.PipeLaunchOptions));
                        Serialize(serializer, writer, BaseOptions);
                    }
                    else if (BaseOptions is Xml.LaunchOptions.TcpLaunchOptions)
                    {
                        serializer = new XmlSerializer(typeof(Xml.LaunchOptions.TcpLaunchOptions));
                        Serialize(serializer, writer, BaseOptions);
                    }
                    else
                    {
                        throw new XmlException(MICoreResources.Error_UnknownLaunchOptions);
                    }
                }
                return strWriter.ToString();
            }
            catch (Exception e)
            {
                throw new InvalidLaunchOptionsException(e.Message);
            }
        }

        public static LaunchOptions GetInstance(HostConfigurationStore configStore, string exePath, string args, string dir, string options, bool noDebug, IDeviceAppLauncherEventCallback eventCallback, TargetEngine targetEngine, Logger logger)
        {
            if (string.IsNullOrWhiteSpace(exePath))
                throw new ArgumentNullException(nameof(exePath));

            options = options?.Trim();
            if (string.IsNullOrEmpty(options))
                throw new InvalidLaunchOptionsException(MICoreResources.Error_StringIsNullOrEmpty);

            logger?.WriteTextBlock("LaunchOptions", options);

            LaunchOptions launchOptions = null;
            Guid clsidLauncher = Guid.Empty;
            object launcher = null;
            object launcherXmlOptions = null;

            if (options[0] == '{')
            {
                try
                {
                    JObject parsedOptions = JObject.Parse(options);

                    // if the customLauncher element is present then try using the custom launcher implementation from the config store
                    if (parsedOptions["customLauncher"] != null && !string.IsNullOrWhiteSpace(parsedOptions["customLauncher"].Value<string>()))
                    {
                        string customLauncherName = parsedOptions["customLauncher"].Value<string>();
                        var jsonLauncher = configStore?.GetCustomLauncher(customLauncherName);
                        if (jsonLauncher == null)
                        {
                            throw new ArgumentException(string.Format(CultureInfo.CurrentCulture, MICoreResources.Error_UnknownCustomLauncher, customLauncherName));
                        }
                        if (jsonLauncher as IPlatformAppLauncher == null)
                        {
                            throw new ArgumentException(string.Format(CultureInfo.CurrentCulture, MICoreResources.Error_LauncherNotFound, customLauncherName));
                        }
                        launchOptions = ExecuteLauncher(configStore, (IPlatformAppLauncher)jsonLauncher, exePath, args, dir, parsedOptions, eventCallback, targetEngine, logger);
                    }
                    else if (parsedOptions["pipeTransport"] != null && parsedOptions["pipeTransport"].HasValues)
                    {
                        launchOptions = PipeLaunchOptions.CreateFromJson(parsedOptions);
                    }
                    else
                    {
                        launchOptions = LocalLaunchOptions.CreateFromJson(parsedOptions);
                    }
                }
                catch (JsonReaderException e)
                {
                    throw new InvalidLaunchOptionsException(e.Message);
                }
            }
            else if (options[0] == '<')
            {
                //xml
                try
                {
                    XmlSerializer serializer;
                    using (XmlReader reader = OpenXml(options))
                    {
                        switch (reader.LocalName)
                        {
                            case "LocalLaunchOptions":
                                {
                                    serializer = GetXmlSerializer(typeof(Xml.LaunchOptions.LocalLaunchOptions));
                                    var xmlLaunchOptions = (Xml.LaunchOptions.LocalLaunchOptions)Deserialize(serializer, reader);
                                    launchOptions = LocalLaunchOptions.CreateFromXml(xmlLaunchOptions);
                                    launchOptions.BaseOptions = xmlLaunchOptions;
                                }
                                break;

                            case "PipeLaunchOptions":
                                {
                                    serializer = GetXmlSerializer(typeof(Xml.LaunchOptions.PipeLaunchOptions));
                                    var xmlLaunchOptions = (Xml.LaunchOptions.PipeLaunchOptions)Deserialize(serializer, reader);
                                    launchOptions = PipeLaunchOptions.CreateFromXml(xmlLaunchOptions);
                                    launchOptions.BaseOptions = xmlLaunchOptions;
                                }
                                break;

                            case "TcpLaunchOptions":
                                {
                                    serializer = GetXmlSerializer(typeof(Xml.LaunchOptions.TcpLaunchOptions));
                                    var xmlLaunchOptions = (Xml.LaunchOptions.TcpLaunchOptions)Deserialize(serializer, reader);
                                    launchOptions = TcpLaunchOptions.CreateFromXml(xmlLaunchOptions);
                                    launchOptions.BaseOptions = xmlLaunchOptions;
                                }
                                break;

                            case "IOSLaunchOptions":
                                {
                                    serializer = GetXmlSerializer(typeof(IOSLaunchOptions));
                                    launcherXmlOptions = Deserialize(serializer, reader);
                                    clsidLauncher = new Guid("316783D1-1824-4847-B3D3-FB048960EDCF");
                                }
                                break;

                            case "AndroidLaunchOptions":
                                {
                                    serializer = GetXmlSerializer(typeof(AndroidLaunchOptions));
                                    launcherXmlOptions = Deserialize(serializer, reader);
                                    clsidLauncher = new Guid("C9A403DA-D3AA-4632-A572-E81FF6301E9B");
                                }
                                break;

                            case "SSHLaunchOptions":
                                {
                                    serializer = GetXmlSerializer(typeof(SSHLaunchOptions));
                                    launcherXmlOptions = Deserialize(serializer, reader);
                                    clsidLauncher = new Guid("7E3052B2-FB42-4E38-B22C-1FD281BD4413");
                                }
                                break;

                            default:
                                {
                                    launcher = configStore?.GetCustomLauncher(reader.LocalName);
                                    if (launcher == null)
                                    {
                                        throw new XmlException(string.Format(CultureInfo.CurrentCulture, MICoreResources.Error_UnknownXmlElement, reader.LocalName));
                                    }
                                    if (launcher as IPlatformAppLauncher == null)
                                    {
                                        throw new ArgumentException(string.Format(CultureInfo.CurrentCulture, MICoreResources.Error_LauncherNotFound, reader.LocalName));
                                    }
                                    var deviceAppLauncher = (IPlatformAppLauncherSerializer)launcher;
                                    if (deviceAppLauncher == null)
                                    {
                                        throw new ArgumentException(string.Format(CultureInfo.CurrentCulture, MICoreResources.Error_LauncherSerializerNotFound, clsidLauncher.ToString("B")));
                                    }
                                    serializer = deviceAppLauncher.GetXmlSerializer(reader.LocalName);
                                    launcherXmlOptions = Deserialize(serializer, reader);
                                }
                                break;
                        }

                        // Read any remaining bits of XML to catch other errors
                        while (reader.NodeType != XmlNodeType.None)
                            reader.Read();
                    }
                }
                catch (XmlException e)
                {
                    throw new InvalidLaunchOptionsException(e.Message);
                }
            }
            else
            {
                throw new InvalidLaunchOptionsException(MICoreResources.Error_UnknownLaunchOptions);
            }

            if (clsidLauncher != Guid.Empty)
            {
                launchOptions = ExecuteLauncher(configStore, clsidLauncher, exePath, args, dir, launcherXmlOptions, eventCallback, targetEngine, logger);
            }
            else if (launcher != null)
            {
                launchOptions = ExecuteLauncher(configStore, (IPlatformAppLauncher)launcher, exePath, args, dir, launcherXmlOptions, eventCallback, targetEngine, logger);
            }

            if (targetEngine == TargetEngine.Native)
            {
                if (launchOptions.ExePath == null)
                    launchOptions.ExePath = exePath;
            }

            if (string.IsNullOrEmpty(launchOptions.ExeArguments))
                launchOptions.ExeArguments = args;

            if (string.IsNullOrEmpty(launchOptions.WorkingDirectory))
                launchOptions.WorkingDirectory = dir;

            launchOptions.NoDebug = noDebug;

            if (launchOptions._setupCommands == null)
                launchOptions._setupCommands = new List<LaunchCommand>(capacity: 0).AsReadOnly();

            // load supplemental options 
            launchOptions.LoadSupplementalOptions(logger);

            launchOptions.SetInitializationComplete();
            return launchOptions;
        }

        public static LaunchOptions CreateForAttachRequest(Microsoft.VisualStudio.Debugger.Interop.UnixPortSupplier.IDebugUnixShellPort unixPort,
                                                            int processId,
                                                            MIMode miMode,
                                                            Logger logger)
        {
            var suppOptions = GetOptionsFromFile(logger);
            string connection;
            ((IDebugPort2)unixPort).GetPortName(out connection);
            AttachOptionsForConnection attachOptions = null;
            if (suppOptions != null && suppOptions.AttachOptions != null)
            {
                attachOptions = suppOptions.AttachOptions.FirstOrDefault((o) => o.ConnectionName == connection || o.ConnectionName == "*" || string.IsNullOrWhiteSpace(o.ConnectionName));
            }
            bool isServerMode = attachOptions?.ServerOptions != null;

            LaunchOptions options;
            if (isServerMode && unixPort is Microsoft.VisualStudio.Debugger.Interop.UnixPortSupplier.IDebugGdbServerAttach)
            {
                string addr = ((Microsoft.VisualStudio.Debugger.Interop.UnixPortSupplier.IDebugGdbServerAttach)unixPort).GdbServerAttachProcess(processId, attachOptions.ServerOptions.PreAttachCommand);
                options = new LocalLaunchOptions(attachOptions.ServerOptions.MIDebuggerPath, addr, attachOptions.ServerOptions.MIDebuggerArgs);
                options._miMode = miMode;
                options.ExePath = attachOptions.ServerOptions.ExePath;
            }
            else
            {
                options = new UnixShellPortLaunchOptions(startRemoteDebuggerCommand: null,
                                                           unixPort: unixPort,
                                                           miMode: miMode,
                                                           baseLaunchOptions: null);
            }

            options.ProcessId = processId;
            options.SetupCommands = new ReadOnlyCollection<LaunchCommand>(new LaunchCommand[] { });
            if (attachOptions != null)
            {
                options.Merge(attachOptions);
            }
            options.SetInitializationComplete();

            return options;
        }

        internal static SupplementalLaunchOptions GetOptionsFromFile(Logger logger)
        {
            // load supplemental options from the solution root
            string slnRoot = null;
            
            // During glass testing, the Shell assembly is not available
            try
            {
                slnRoot = HostNatvisProject.FindSolutionRoot();
            }
            catch (FileNotFoundException)
            { }
            
            if (!string.IsNullOrEmpty(slnRoot))
            {
                string optFile = Path.Combine(slnRoot, "Microsoft.MIEngine.Options.xml");
                if (File.Exists(optFile))
                {
                    var reader = File.OpenText(optFile);
                    string suppOptions = reader.ReadToEnd();
                    if (!string.IsNullOrEmpty(suppOptions))
                    {
                        try
                        {
                            logger?.WriteTextBlock("SupplementalOptions", suppOptions);
                            XmlReader xmlRrd = OpenXml(suppOptions);
                            XmlSerializer serializer = GetXmlSerializer(typeof(Xml.LaunchOptions.SupplementalLaunchOptions));
                            return (Xml.LaunchOptions.SupplementalLaunchOptions)Deserialize(serializer, xmlRrd);
                        }
                        catch (Exception e)
                        {
                            throw new Exception(string.Format(CultureInfo.CurrentCulture, MICoreResources.Error_ProcessingFile, "Microsoft.MIEngine.Options.xml", e.Message), e);
                        }
                    }
                }
            }
            return null;
        }

        internal void LoadSupplementalOptions(Logger logger)
        {
            if (SourceMap == null)
            {
                SourceMap = new ReadOnlyCollection<SourceMapEntry>(new List<SourceMapEntry>());
            }
            var options = GetOptionsFromFile(null);
            if (options != null)
                Merge(options);
        }

        void MergeMap(Xml.LaunchOptions.SourceMapEntry[] inMap)
        {
            // merge the source mapping lists
            List<SourceMapEntry> map = new List<SourceMapEntry>();
            if (inMap != null)
            {
                foreach (var e in inMap)    // add new entries from the supplemental options
                {
                    map.Add(new SourceMapEntry(e));
                }
            }
            if (SourceMap != null)
            {
                foreach (var e in SourceMap)    // append project system entries
                {
                    map.Add(e);
                }
            }
            SourceMap = new ReadOnlyCollection<SourceMapEntry>(map);
        }

        private void Merge(AttachOptionsForConnection suppOptions)
        {
            if (this._miMode != (MIMode)suppOptions.MIMode)
            {
                return;
            }

            var setupCmds = this.SetupCommands.ToList();
            var newSetupCmds = LaunchCommand.CreateCollection(suppOptions.SetupCommands);
            setupCmds.AddRange(newSetupCmds);
            SetupCommands = new ReadOnlyCollection<LaunchCommand>(setupCmds);

            MergeMap(suppOptions.SourceMap);
            if (!string.IsNullOrWhiteSpace(suppOptions.AdditionalSOLibSearchPath))
            {
                if (string.IsNullOrWhiteSpace(AdditionalSOLibSearchPath))
                {
                    AdditionalSOLibSearchPath = suppOptions.AdditionalSOLibSearchPath;
                }
                else
                {
                    AdditionalSOLibSearchPath += ';' + suppOptions.AdditionalSOLibSearchPath;
                }
            }
            if (string.IsNullOrWhiteSpace(WorkingDirectory))
            {
                WorkingDirectory = suppOptions.WorkingDirectory;
            }
            if (suppOptions.DebugChildProcessesSpecified)
            {
                DebugChildProcesses = suppOptions.DebugChildProcesses;
            }
            if (string.IsNullOrWhiteSpace(VisualizerFile))
            {
                VisualizerFile = suppOptions.VisualizerFile;
            }
            if (suppOptions.ShowDisplayStringSpecified)
            {
                ShowDisplayString = suppOptions.ShowDisplayString;
            }
        }

        private void Merge(SupplementalLaunchOptions suppOptions)
        {
            // merge the source mapping lists
            List<SourceMapEntry> map = new List<SourceMapEntry>();
            MergeMap(suppOptions.SourceMap);
        }

        [System.Diagnostics.CodeAnalysis.SuppressMessage("Microsoft.Security.Xml", "CA3053: UseSecureXmlResolver.",
            Justification = "Usage is secure -- XmlResolver property is set to 'null' in desktop CLR, and is always null in CoreCLR. But CodeAnalysis cannot understand the invocation since it happens through reflection.")]
        public static XmlReader OpenXml(string content)
        {
            var settings = new XmlReaderSettings();
            settings.CloseInput = true;
            settings.IgnoreComments = true;
            settings.IgnoreProcessingInstructions = true;
            settings.IgnoreWhitespace = true;
            settings.NameTable = new NameTable();

            // set XmlResolver via reflection, if it exists. This is required for desktop CLR, as otherwise the XML reader may
            // attempt to hit untrusted external resources.
            var xmlResolverProperty = settings.GetType().GetProperty("XmlResolver", BindingFlags.Public | BindingFlags.Instance);
            xmlResolverProperty?.SetValue(settings, null);

            // Create our own namespace manager so that we can set the default namespace
            // We need this because the XML serializer requires correct namespaces,
            // but project systems may not provide it.
            XmlNamespaceManager namespaceManager = new XmlNamespaceManager(settings.NameTable);
            namespaceManager.AddNamespace(string.Empty, XmlNamespace);
            XmlParserContext context = new XmlParserContext(settings.NameTable, namespaceManager, string.Empty, XmlSpace.None);

            StringReader stringReader = null;
            XmlReader reader = null;
            bool success = false;

            try
            {
                stringReader = new StringReader(content);
                reader = XmlReader.Create(stringReader, settings, context);

                // Read to the top level element
                while (reader.NodeType != XmlNodeType.Element)
                    reader.Read();

                if (reader.NamespaceURI != XmlNamespace)
                {
                    throw new XmlException(string.Format(CultureInfo.CurrentCulture, MICoreResources.Error_UnknownXmlElement, reader.Name));
                }

                success = true;
                return reader;
            }
            finally
            {
                if (!success)
                {
                    if (reader != null)
                    {
                        reader.Dispose();
                    }
                    else if (stringReader != null)
                    {
                        // NOTE: the reader will close the input, so we only want to do this
                        // if we failed to create the reader.
                        stringReader.Dispose();
                    }
                }
            }
        }

        public static object Deserialize(XmlSerializer serializer, XmlReader reader)
        {
            try
            {
                return serializer.Deserialize(reader);
            }
            catch (InvalidOperationException outerException)
            {
                // In all the cases I have seen thus far, the InvalidOperationException has a fairly useless message
                // and the inner exception message is better.
                Exception e = outerException.InnerException ?? outerException;

                throw new InvalidLaunchOptionsException(e.Message);
            }
        }

        private static void Serialize(XmlSerializer serializer, XmlWriter writer, object o)
        {
            try
            {
                serializer.Serialize(writer, o);
            }
            catch (InvalidOperationException outerException)
            {
                // In all the cases I have seen thus far, the InvalidOperationException has a fairly useless message
                // and the inner exception message is better.
                Exception e = outerException.InnerException ?? outerException;

                throw new InvalidLaunchOptionsException(e.Message);
            }
        }

        public IEnumerable<string> GetSOLibSearchPath()
        {
            IEqualityComparer<string> comparer = this.UseUnixSymbolPaths ? StringComparer.Ordinal : StringComparer.OrdinalIgnoreCase;
            return GetSOLibSearchPathCandidates().Distinct(comparer);
        }

        /// <summary>
        /// Returns the possible paths 
        /// </summary>
        private IEnumerable<string> GetSOLibSearchPathCandidates()
        {
            char[] slashes = { '\\', '/' };

            if (_exePath != null)
            {
                // NOTE: Path.GetDirectoryName doesn't do the right thing for unix paths, so use our own logic

                int lastSlashIndex = _exePath.LastIndexOfAny(slashes);
                if (lastSlashIndex > 0)
                {
                    int exeDirectoryLength = lastSlashIndex;
                    if (exeDirectoryLength == 2 && _exePath[1] == ':')
                        exeDirectoryLength++; // for 'c:\foo.exe' we want to return 'c:\' instead of 'c:'

                    yield return _exePath.Substring(0, exeDirectoryLength);
                }
            }

            if (!string.IsNullOrEmpty(_additionalSOLibSearchPath))
            {
                foreach (string directory in _additionalSOLibSearchPath.Split(';'))
                {
                    if (string.IsNullOrWhiteSpace(directory))
                        continue;

                    // To make sure that all directory names are in a canonical form, if there are any trailing slashes, remove them
                    string directoryWithoutTrailingSlashes = directory.TrimEnd(slashes);

                    if (directoryWithoutTrailingSlashes.Length == 2 && directoryWithoutTrailingSlashes[1] == ':')
                        yield return directoryWithoutTrailingSlashes + '\\'; // add the slash to drive letters though so the path is not relative

                    yield return directoryWithoutTrailingSlashes;
                }
            }
        }

        internal static List<EnvironmentEntry> GetEnvironmentEntries(Xml.LaunchOptions.EnvironmentEntry[] entries)
        {
            List<EnvironmentEntry> envList = new List<EnvironmentEntry>();
            if (entries != null)
            {
                foreach (var entry in entries)
                {
                    envList.Add(new EnvironmentEntry(entry));
                }
            }
            return envList;
        }

        internal static List<EnvironmentEntry> GetEnvironmentEntries(List<Json.LaunchOptions.Environment> entries)
        {
            List<EnvironmentEntry> envList = new List<EnvironmentEntry>();
            if (entries != null)
            {
                foreach (var entry in entries)
                {
                    envList.Add(new EnvironmentEntry(entry));
                }
            }
            return envList;
        }

        protected void InitializeCommonOptions(Json.LaunchOptions.BaseOptions options)
        {
            this.ExePath = options.Program;

            if (this.TargetArchitecture == TargetArchitecture.Unknown && !String.IsNullOrWhiteSpace(options.TargetArchitecture))
            {
                this.TargetArchitecture = ConvertTargetArchitectureAttribute(options.TargetArchitecture);
            }

            this.VisualizerFile = options.VisualizerFile;
            this.ShowDisplayString = options.ShowDisplayString.GetValueOrDefault(false);

            this.AdditionalSOLibSearchPath = String.IsNullOrEmpty(this.AdditionalSOLibSearchPath) ?
                options.AdditionalSOLibSearchPath :
                String.Concat(this.AdditionalSOLibSearchPath, ";", options.AdditionalSOLibSearchPath);

            // This was set in OpenDebugAD7 for XPLAT
            this.WaitDynamicLibLoad = false;

            this.SourceMap = SourceMapEntry.CreateCollection(options.SourceFileMap);

            if (options.SymbolLoadInfo != null)
            {
                SymbolInfoLoadAll = options.SymbolLoadInfo.LoadAll.GetValueOrDefault(true);

                if (!string.IsNullOrWhiteSpace(options.SymbolLoadInfo.ExceptionList))
                {
                    if (DebuggerMIMode == MIMode.Lldb)
                    {
                        throw new InvalidLaunchOptionsException(String.Format(CultureInfo.InvariantCulture, MICoreResources.Error_OptionNotSupported, nameof(options.SymbolLoadInfo.ExceptionList), nameof(MIMode.Lldb)));
                    }

                    this.WaitDynamicLibLoad = true;
                    SymbolInfoExceptionList.SetTo(options.SymbolLoadInfo.ExceptionList.Split(';'));
                }
                else
                {
                    SymbolInfoExceptionList.SetTo(new string[0]);
                }
            }

            this.SetupCommands = LaunchCommand.CreateCollection(options.SetupCommands);

            this.RequireHardwareBreakpoints = options.HardwareBreakpointInfo?.Require ?? false;
            this.HardwareBreakpointLimit = options.HardwareBreakpointInfo?.Limit ?? 0;

            if (this.RequireHardwareBreakpoints && DebuggerMIMode == MIMode.Lldb)
            {
                throw new InvalidLaunchOptionsException(String.Format(CultureInfo.InvariantCulture, MICoreResources.Error_OptionNotSupported, nameof(options.HardwareBreakpointInfo.Require), nameof(MIMode.Lldb)));
            }
        }

        protected void InitializeCommonOptions(Xml.LaunchOptions.BaseLaunchOptions source)
        {
            if (this.ExePath == null)
            {
                string exePath = source.ExePath;
                if (!string.IsNullOrWhiteSpace(exePath))
                {
                    this.ExePath = exePath;
                }
            }

            if (this.TargetArchitecture == TargetArchitecture.Unknown && source.TargetArchitectureSpecified)
            {
                this.TargetArchitecture = ConvertTargetArchitectureAttribute(source.TargetArchitecture);
            }

            this.DebuggerMIMode = ConvertMIModeAttribute(source.MIMode);

            if (string.IsNullOrEmpty(this.ExeArguments))
                this.ExeArguments = source.ExeArguments;

            if (string.IsNullOrEmpty(this.WorkingDirectory))
                this.WorkingDirectory = source.WorkingDirectory;

            if (string.IsNullOrEmpty(this.VisualizerFile))
                this.VisualizerFile = source.VisualizerFile;

            this.ShowDisplayString = source.ShowDisplayString;
            this.WaitDynamicLibLoad = source.WaitDynamicLibLoad;

            this.SetupCommands = LaunchCommand.CreateCollection(source.SetupCommands);

            if (source.CustomLaunchSetupCommands != null)
            {
                this.CustomLaunchSetupCommands = LaunchCommand.CreateCollection(source.CustomLaunchSetupCommands);
            }

            this.SourceMap = SourceMapEntry.CreateCollection(source.SourceMap);

            Debug.Assert((uint)LaunchCompleteCommand.ExecRun == (uint)Xml.LaunchOptions.BaseLaunchOptionsLaunchCompleteCommand.execrun);
            Debug.Assert((uint)LaunchCompleteCommand.ExecContinue == (uint)Xml.LaunchOptions.BaseLaunchOptionsLaunchCompleteCommand.execcontinue);
            Debug.Assert((uint)LaunchCompleteCommand.None == (uint)Xml.LaunchOptions.BaseLaunchOptionsLaunchCompleteCommand.None);
            this.LaunchCompleteCommand = (LaunchCompleteCommand)source.LaunchCompleteCommand;

            string additionalSOLibSearchPath = source.AdditionalSOLibSearchPath;
            if (!string.IsNullOrEmpty(additionalSOLibSearchPath))
            {
                if (string.IsNullOrEmpty(this.AdditionalSOLibSearchPath))
                    this.AdditionalSOLibSearchPath = additionalSOLibSearchPath;
                else
                    this.AdditionalSOLibSearchPath = string.Concat(this.AdditionalSOLibSearchPath, ";", additionalSOLibSearchPath);
            }
            if (string.IsNullOrEmpty(this.AbsolutePrefixSOLibSearchPath))
                this.AbsolutePrefixSOLibSearchPath = source.AbsolutePrefixSOLibSearchPath;

            if (source.DebugChildProcessesSpecified)
            {
                this.DebugChildProcesses = source.DebugChildProcesses;
            }

            if (source.ProcessIdSpecified)
            {
                this.ProcessId = source.ProcessId;
            }

            this.CoreDumpPath = source.CoreDumpPath;

            // Ensure that CoreDumpPath and ProcessId are not specified at the same time
            if (!String.IsNullOrEmpty(source.CoreDumpPath) && source.ProcessIdSpecified)
                throw new InvalidLaunchOptionsException(String.Format(CultureInfo.InvariantCulture, MICoreResources.Error_CannotSpecifyBoth, nameof(source.CoreDumpPath), nameof(source.ProcessId)));

            if (source.SymbolLoadInfo != null)
            {
                SymbolInfoLoadAll = source.SymbolLoadInfo.LoadAllSpecified ? source.SymbolLoadInfo.LoadAll : true;

                if (DebuggerMIMode == MIMode.Lldb && !string.IsNullOrWhiteSpace(source.SymbolLoadInfo.ExceptionList))
                {
                    throw new InvalidLaunchOptionsException(String.Format(CultureInfo.InvariantCulture, MICoreResources.Error_OptionNotSupported, nameof(source.SymbolLoadInfo.ExceptionList), nameof(MIMode.Lldb)));
                }

                SymbolInfoExceptionList.SetTo(source.SymbolLoadInfo.ExceptionList == null ? new string[0] : source.SymbolLoadInfo.ExceptionList.Split(';'));

                // Ensure that symbol loading options are consistent
                if (!WaitDynamicLibLoad && !SymbolInfoExceptionList.IsEmpty)
                {
                    throw new InvalidLaunchOptionsException(MICoreResources.Error_InvalidSymbolInfo);
                }
            }

            this.Environment = new ReadOnlyCollection<EnvironmentEntry>(GetEnvironmentEntries(source.Environment));
        }

        private static List<string> TryAddWindowsDebuggeeConsoleRedirection(List<string> arguments)
        {
            if (PlatformUtilities.IsWindows()) // Only do this on Windows
            {
                bool stdInRedirected = false;
                bool stdOutRedirected = false;
                bool stdErrRedirected = false;

                if (arguments != null)
                {
                    foreach (string rawArgument in arguments)
                    {
                        // Skip on null or blank arguments.
                        if (string.IsNullOrWhiteSpace(rawArgument))
                        {
                            continue;
                        }

                        string argument = rawArgument.TrimStart();
                        if (argument.TrimStart().StartsWith("2>", StringComparison.Ordinal))
                        {
                            stdErrRedirected = true;
                        }
                        if (argument.TrimStart().StartsWith("1>", StringComparison.Ordinal) || argument.TrimStart().StartsWith(">", StringComparison.Ordinal))
                        {
                            stdOutRedirected = true;
                        }
                        if (argument.TrimStart().StartsWith("0>", StringComparison.Ordinal) || argument.TrimStart().StartsWith("<", StringComparison.Ordinal))
                        {
                            stdInRedirected = true;
                        }
                    }
                }

                // If one (or more) are not redirected, then add redirection
                if (!stdInRedirected || !stdOutRedirected || !stdErrRedirected)
                {
                    int argLength = arguments.Count;
                    List<string> argList = new List<string>(argLength + 3);
                    if (arguments != null)
                    {
                        argList.AddRange(arguments);
                    }

                    if (!stdErrRedirected)
                    {
                        argList.Add("2>CON");
                    }

                    if (!stdOutRedirected)
                    {
                        argList.Add("1>CON");
                    }

                    if (!stdInRedirected)
                    {
                        argList.Add("<CON");
                    }

                    return argList;
                }
            }

            return arguments;
        }

        public void InitializeLaunchOptions(Json.LaunchOptions.LaunchOptions launch)
        {
            this.DebuggerMIMode = ConvertMIModeString(RequireAttribute(launch.MIMode, nameof(launch.MIMode)));

            List<string> args = launch.Args;

            if (Host.GetHostUIIdentifier() == HostUIIdentifier.VSCode &&
                HostRunInTerminal.IsRunInTerminalAvailable() && 
                !launch.ExternalConsole.GetValueOrDefault(false) &&
                string.IsNullOrEmpty(launch.CoreDumpPath) &&
                !launch.AvoidWindowsConsoleRedirection.GetValueOrDefault(false) &&
                !(this is PipeLaunchOptions)) // Make sure we are not doing a PipeLaunch
            {
                args = TryAddWindowsDebuggeeConsoleRedirection(args);
            }

            this.ExeArguments = ParseArguments(args);
            this.WorkingDirectory = launch.Cwd ?? String.Empty;

            this.CoreDumpPath = launch.CoreDumpPath;

            if (launch.CustomLaunchSetupCommands.Any())
            {
                this.CustomLaunchSetupCommands = LaunchCommand.CreateCollection(launch.CustomLaunchSetupCommands);
            }

            if (launch.LaunchCompleteCommand.HasValue)
            {
                this.LaunchCompleteCommand = launch.LaunchCompleteCommand.Value;
            }

            this.Environment = new ReadOnlyCollection<EnvironmentEntry>(GetEnvironmentEntries(launch.Environment));
            this.StopAtConnect = launch.StopAtConnect ?? false;
        }

        public void InitializeAttachOptions(Json.LaunchOptions.AttachOptions attach)
        {
            this.DebuggerMIMode = ConvertMIModeString(RequireAttribute(attach.MIMode, nameof(attach.MIMode)));
            this.ProcessId = attach.ProcessId;
        }

        public static string RequireAttribute(string attributeValue, string attributeName)
        {
            if (string.IsNullOrWhiteSpace(attributeValue))
                throw new InvalidLaunchOptionsException(string.Format(CultureInfo.CurrentCulture, MICoreResources.Error_MissingAttribute, attributeName));

            return attributeValue;
        }

        public static int RequirePortAttribute(int attributeValue, string attributeName)
        {
            if (attributeValue <= 0 || attributeValue >= 0xffff)
            {
                throw new InvalidLaunchOptionsException(string.Format(CultureInfo.CurrentCulture, MICoreResources.Error_BadRequiredAttribute, "Port"));
            }

            return attributeValue;
        }

        private static LaunchOptions ExecuteLauncher(HostConfigurationStore configStore, Guid clsidLauncher, string exePath, string args, string dir, object launcherXmlOptions, IDeviceAppLauncherEventCallback eventCallback, TargetEngine targetEngine, Logger logger)
        {
            var deviceAppLauncher = (IPlatformAppLauncher)HostLoader.VsCoCreateManagedObject(configStore, clsidLauncher);
            if (deviceAppLauncher == null)
            {
                throw new ArgumentException(string.Format(CultureInfo.CurrentCulture, MICoreResources.Error_LauncherNotFound, clsidLauncher.ToString("B")));
            }
            return ExecuteLauncher(configStore, deviceAppLauncher, exePath, args, dir, launcherXmlOptions, eventCallback, targetEngine, logger);
        }

        private static LaunchOptions ExecuteLauncher(HostConfigurationStore configStore, IPlatformAppLauncher deviceAppLauncher, string exePath, string args, string dir, object launcherOptions, IDeviceAppLauncherEventCallback eventCallback, TargetEngine targetEngine, Logger logger)
        {
            bool success = false;

            try
            {
                try
                {
                    deviceAppLauncher.Initialize(configStore, eventCallback);
                    deviceAppLauncher.SetLaunchOptions(exePath, args, dir, launcherOptions, targetEngine);
                }
                catch (Exception e) when (!(e is InvalidLaunchOptionsException) && ExceptionHelper.BeforeCatch(e, logger, reportOnlyCorrupting: true))
                {
                    throw new InvalidLaunchOptionsException(e.Message);
                }

                LaunchOptions debuggerLaunchOptions;
                deviceAppLauncher.SetupForDebugging(out debuggerLaunchOptions);
                debuggerLaunchOptions.DeviceAppLauncher = deviceAppLauncher;

                success = true;
                return debuggerLaunchOptions;
            }
            finally
            {
                if (!success)
                {
                    deviceAppLauncher.Dispose();
                }
            }
        }

        private static XmlSerializer GetXmlSerializer(Type type)
        {
            Assembly serializationAssembly = s_serializationAssembly.Value;
            if (serializationAssembly == null)
            {
                return new XmlSerializer(type);
            }
            else
            {
                // NOTE: You can look at MIEngine\src\MICore\obj\Debug\sgen\<random-temp-file-name>.cs to see the source code for this assembly.
                Type serializerType = serializationAssembly.GetType("Microsoft.Xml.Serialization.GeneratedAssembly." + type.Name + "Serializer");
                ConstructorInfo constructor = serializerType?.GetConstructor(new Type[0]);
                if (constructor == null)
                {
                    throw new Exception(string.Format(CultureInfo.CurrentCulture, MICoreResources.Error_UnableToLoadSerializer, type.Name));
                }

                object serializer = constructor.Invoke(new object[0]);
                return (XmlSerializer)serializer;
            }
        }

        private static Assembly LoadSerializationAssembly()
        {
            // This code looks to see if we have sgen-created XmlSerializers assembly next to this dll, which will be true
            // when the MIEngine is running in Visual Studio. If so, it loads it, so that we can get the performance advantages
            // of a static XmlSerializers assembly. Otherwise we return null, and we will use a dynamic deserializer.

            string thisModulePath = typeof(LaunchOptions).GetTypeInfo().Assembly.ManifestModule.FullyQualifiedName;
            string thisModuleDir = Path.GetDirectoryName(thisModulePath);
            string thisModuleName = Path.GetFileNameWithoutExtension(thisModulePath);
            string serializerAssemblyPath = Path.Combine(thisModuleDir, thisModuleName + ".XmlSerializers.dll");
            string thisModuleVersion = typeof(LaunchOptions).GetTypeInfo().Assembly.GetName().Version.ToString();
            if (!File.Exists(serializerAssemblyPath))
                return null;

            return Assembly.Load(new AssemblyName(thisModuleName + ".XmlSerializers, Version=" + thisModuleVersion));
        }

        protected void SetInitializationComplete()
        {
            _initializationComplete = true;
        }

        private void VerifyCanModifyProperty(string propertyName)
        {
            if (_initializationComplete)
                throw new InvalidOperationException(string.Format(CultureInfo.CurrentCulture, MICoreResources.Error_PropertyCannotBeModifiedAfterInitialization, propertyName));
        }

        public static TargetArchitecture ConvertTargetArchitectureAttribute(Xml.LaunchOptions.TargetArchitecture source)
        {
            switch (source)
            {
                case Xml.LaunchOptions.TargetArchitecture.X86:
                case Xml.LaunchOptions.TargetArchitecture.x86:
                    return TargetArchitecture.X86;

                case Xml.LaunchOptions.TargetArchitecture.arm:
                case Xml.LaunchOptions.TargetArchitecture.ARM:
                    return TargetArchitecture.ARM;

                case Xml.LaunchOptions.TargetArchitecture.mips:
                case Xml.LaunchOptions.TargetArchitecture.MIPS:
                    return TargetArchitecture.Mips;

                case Xml.LaunchOptions.TargetArchitecture.x64:
                case Xml.LaunchOptions.TargetArchitecture.amd64:
                case Xml.LaunchOptions.TargetArchitecture.x86_64:
                case Xml.LaunchOptions.TargetArchitecture.X64:
                case Xml.LaunchOptions.TargetArchitecture.AMD64:
                case Xml.LaunchOptions.TargetArchitecture.X86_64:
                    return TargetArchitecture.X64;

                case Xml.LaunchOptions.TargetArchitecture.arm64:
                case Xml.LaunchOptions.TargetArchitecture.ARM64:
                    return TargetArchitecture.ARM64;

                default:
                    throw new ArgumentException(string.Format(CultureInfo.CurrentCulture, MICoreResources.Error_UnknownTargetArchitecture, source.ToString()));
            }
        }

        public static TargetArchitecture ConvertTargetArchitectureAttribute(string arch)
        {
            if (arch.Equals("x86", StringComparison.OrdinalIgnoreCase))
            {
                return TargetArchitecture.X86;
            }

            if (arch.Equals("arm", StringComparison.OrdinalIgnoreCase))
            {
                return TargetArchitecture.ARM;
            }

            if (arch.Equals("mips", StringComparison.OrdinalIgnoreCase))
            {
                return TargetArchitecture.Mips;
            }

            if (arch.Equals("x64", StringComparison.OrdinalIgnoreCase) ||
                arch.Equals("x86_64", StringComparison.OrdinalIgnoreCase) ||
                arch.Equals("amd64", StringComparison.OrdinalIgnoreCase))
            {
                return TargetArchitecture.X64;
            }

            if (arch.Equals("arm64", StringComparison.OrdinalIgnoreCase))
            {
                return TargetArchitecture.ARM64;
            }

            throw new ArgumentException(string.Format(CultureInfo.CurrentCulture, MICoreResources.Error_UnknownTargetArchitecture, arch));
        }

        public static MIMode ConvertMIModeString(string mode)
        {
            switch (mode)
            {
                case "gdb":
                    return MIMode.Gdb;
                case "lldb":
                    return MIMode.Lldb;
                default:
                    throw new ArgumentException(string.Format(CultureInfo.CurrentCulture, MICoreResources.Error_BadRequiredAttribute, "MIMode"));
            }
        }

        public static MIMode ConvertMIModeAttribute(Xml.LaunchOptions.MIMode source)
        {
            Debug.Assert((uint)MIMode.Gdb == (uint)Xml.LaunchOptions.MIMode.gdb, "Enum values don't line up!");
            Debug.Assert((uint)MIMode.Lldb == (uint)Xml.LaunchOptions.MIMode.lldb, "Enum values don't line up!");
            return (MIMode)source;
        }

        protected static string ParseArguments(IEnumerable<string> arguments, bool quoteArguments = true)
        {
            if (arguments.Any())
            {
                StringBuilder stringBuilder = new StringBuilder();
                foreach (string arg in arguments)
                {
                    if (stringBuilder.Length != 0)
                        stringBuilder.Append(' ');

                    stringBuilder.Append(quoteArguments ? QuoteArgument(arg) : arg);
                }

                return stringBuilder.ToString();
            }
            return String.Empty;
        }

        // gdb does not like parenthesis without being quoted
        private static char[] s_ARGUMENT_SEPARATORS = { ' ', '\t', '(', ')' };
        protected static string QuoteArgument(string arg)
        {
            // Quote if:
            // 1. string is null or empty and convert to a quoted empty string.
            // 2. Its not quoted and it has an argument seperator. 
            if (string.IsNullOrEmpty(arg) || (arg[0] != '"' && arg.IndexOfAny(s_ARGUMENT_SEPARATORS) >= 0))
            {
                return '"' + arg + '"';
            }
            return arg;
        }
    }

    /// <summary>
    /// Interface implemented by the android launcher. In the future we will truely make use of this as a COM
    /// interface when we are no longer using GDB. For now, we don't actually use this as a COM interface but
    /// rather as a managed interface
    /// </summary>
    [ComVisible(true)]
    [InterfaceType(ComInterfaceType.InterfaceIsIUnknown)]
    [Guid("74977D02-627B-4580-BEF7-B79B8D9009EF")]
    public interface IPlatformAppLauncher : IDisposable
    {
        /// <summary>
        /// Initialized the device app launcher
        /// </summary>
        /// <param name="configStore">Current VS registry root</param>
        /// <param name="eventCallback">[Required] Callback object used to send events to the rest of Visual Studio</param>
        void Initialize(HostConfigurationStore configStore, IDeviceAppLauncherEventCallback eventCallback);

        /// <summary>
        /// Initializes the launcher from the launch settings
        /// </summary>
        /// <param name="exePath">[Required] Path to the executable provided in the VsDebugTargetInfo by the project system. Some launchers may ignore this.</param>
        /// <param name="args">[Optional] Arguments to the executable provided in the VsDebugTargetInfo by the project system. Some launchers may ignore this.</param>
        /// <param name="dir">[Optional] Working directory of the executable provided in the VsDebugTargetInfo by the project system. Some launchers may ignore this.</param>
        /// <param name="launcherOptions">[Required] Deserialized XML options structure or, when using json options, a JObject</param>
        /// <param name="targetEngine">Indicates the type of debugging being done.</param>
        void SetLaunchOptions(string exePath, string args, string dir, object launcherOptions, TargetEngine targetEngine);

        /// <summary>
        /// Does whatever steps are necessary to setup for debugging. On Android this will include launching
        /// the app and launching GDB server.
        /// </summary>
        /// <param name="debuggerLaunchOptions">[Required] settings to use when launching the debugger</param>
        void SetupForDebugging(out LaunchOptions debuggerLaunchOptions);

        /// <summary>
        /// Allows the device app launcher to preform any final tasks after the debugger has connected. On Android
        /// this is when we will connect to the process using JDbg.
        /// </summary>
        void OnResume();

        /// <summary>
        /// Called when terminating the application on stop debugging
        /// </summary>
        void Terminate();
    };

    /// <summary>
    /// Used when implementing a launcher extention. The extention implements this interface for deserializing its custom xml parameters
    /// </summary>
    [ComVisible(true)]
    [InterfaceType(ComInterfaceType.InterfaceIsIUnknown)]
    [Guid("040D083A-A799-45F9-A459-B134B49EE629")]
    public interface IPlatformAppLauncherSerializer : IDisposable
    {
        XmlSerializer GetXmlSerializer(string name);
    }

    /// <summary>
    /// Call back implemented by the caller of OnResume to provide a channel for errors
    /// </summary>
    [ComVisible(true)]
    [InterfaceType(ComInterfaceType.InterfaceIsIUnknown)]
    [Guid("6FC53A91-CB60-47E7-979B-65B7C894E794")]
    public interface IDeviceAppLauncherEventCallback
    {
        /// <summary>
        /// Call back when an error happens that should be reported to the user
        /// </summary>
        /// <param name="message">[Required] message to send</param>
        void OnWarning(string message);

        /// <summary>
        /// Used to send a custom debug event to a VS IDE service
        /// </summary>
        /// <param name="guidVSService">VS IDE service to send the event to</param>
        /// <param name="sourceId">Guid to uniquely identify the type of message</param>
        /// <param name="messageCode">Identifies the type of custom event being sent. Partners are free to define any
        /// set of values.</param>
        /// <param name="parameter1">[Optional] Specifies additional message-specific information.</param>
        /// <param name="parameter2">[Optional] Specifies additional message-specific information.</param>
        void OnCustomDebugEvent(Guid guidVSService, Guid sourceId, int messageCode, object parameter1, object parameter2);

        /// <summary>
        /// Used to send an output string to the IDE
        /// </summary>
        /// <param name="outputString">message to send</param>
        void OnOutputString(string outputString);
    }
}<|MERGE_RESOLUTION|>--- conflicted
+++ resolved
@@ -1126,7 +1126,21 @@
             }
         }
 
-<<<<<<< HEAD
+        private bool _stopAtConnect;
+
+        /// <summary>
+        /// Optional parameter. If true, the debugger should stop after connecting to the target.
+        /// </summary>
+        public bool StopAtConnect
+        {
+            get { return _stopAtConnect; }
+            set
+            {
+                VerifyCanModifyProperty(nameof(StopAtConnect));
+                _stopAtConnect = value;
+            }
+        }
+
         private bool _requireHardwareBreakpoints = false;
 
         public bool RequireHardwareBreakpoints
@@ -1148,20 +1162,6 @@
             {
                 VerifyCanModifyProperty(nameof(HardwareBreakpointLimit));
                 _hardwareBreakpointLimit = value;
-=======
-        private bool _stopAtConnect;
-
-        /// <summary>
-        /// Optional parameter. If true, the debugger should stop after connecting to the target.
-        /// </summary>
-        public bool StopAtConnect
-        {
-            get { return _stopAtConnect; }
-            set
-            {
-                VerifyCanModifyProperty(nameof(StopAtConnect));
-                _stopAtConnect = value;
->>>>>>> 8456c49b
             }
         }
 
