--- conflicted
+++ resolved
@@ -546,11 +546,12 @@
         private delegate IVariableInformation Traverse(IVariableInformation node);
 
         // new function here
-        private string GetDisplayNameFromArrayIndex(int arrayIndex, int rank, int[] dimensions, bool isForward)
-        {
-            string retVal = "[";
-
-            int index = arrayIndex;
+        private string GetDisplayNameFromArrayIndex(uint arrayIndex, int rank, uint[] dimensions, bool isForward)
+        {
+            StringBuilder displayName = new StringBuilder();
+            // displayName.Append('[');
+
+            uint index = arrayIndex;
 
             int i = rank - 1;
             int inc = -1;
@@ -563,15 +564,15 @@
                 endLoop = rank;
             }
 
-            int[] indices = new int[rank];
+            uint[] indices = new uint[rank];
 
             while (i != endLoop)
             {
-                int dimensionSize = dimensions[i];
-                int divResult = index / dimensionSize;
-                int modResult = index % dimensionSize;
-
-                indices[i] = (int)modResult;
+                uint dimensionSize = dimensions[i];
+                uint divResult = index / dimensionSize;
+                uint modResult = index % dimensionSize;
+
+                indices[i] = modResult;
                 index = divResult;
 
                 i += inc;
@@ -579,17 +580,17 @@
 
             if (rank != 0)
             {
-                retVal += indices[0];
+                displayName.Append(indices[0]);
                 for (i = 1; i < rank; i++)
                 {
-                    retVal += ",";
-                    retVal += indices[i];
-                }
-            }
-
-            retVal += "]";
-
-            return retVal;
+                    displayName.Append(',');
+                    displayName.Append(indices[i]);
+                }
+            }
+
+            // displayName.Append(']');
+
+            return displayName.ToString();
         }
 
         private IVariableInformation[] ExpandVisualized(IVariableInformation variable)
@@ -624,32 +625,34 @@
                     {
                         continue;
                     }
-<<<<<<< HEAD
-                    int size = 1;
+
+                    uint totalSize = 0;
                     int rank = Int32.Parse(item.Rank, CultureInfo.InvariantCulture);
-                    int[] dimensions = new int[rank];
-
-                    for (int idx = 0; idx < rank; idx++)
-                    {
-                        // replace $i with Item.Rank here before passing it into GetExpressionValue
-                        string substitute = item.Size.Replace("$i", idx.ToString(CultureInfo.InvariantCulture));
-
-                        // string val = GetExpressionValue(item.Size, variable, visualizer.ScopedNames);
-                        // size should be {a, b, c, ...}
-                        string val = GetExpressionValue(substitute, variable, visualizer.ScopedNames);
-                        int tmp = Int32.Parse(val, CultureInfo.InvariantCulture);
-                        dimensions[rank - 1 - idx] = tmp;
-                        size *= tmp;
-=======
-                    uint totalSize = 0;
-                    string val = GetExpressionValue(item.Size, variable, visualizer.ScopedNames);
-                    totalSize = MICore.Debugger.ParseUint(val, throwOnError: true);
+                    uint[] dimensions = new uint[rank];
+
+                    if (!string.IsNullOrEmpty(item.Rank))
+                    {
+                        totalSize = 1;
+                        for (int idx = 0; idx < rank; idx++)
+                        {
+                            // replace $i with Item.Rank here before passing it into GetExpressionValue
+                            string substitute = item.Size.Replace("$i", idx.ToString(CultureInfo.InvariantCulture));
+                            string val = GetExpressionValue(substitute, variable, visualizer.ScopedNames);
+                            uint tmp = MICore.Debugger.ParseUint(val, throwOnError: true);
+                            dimensions[rank - 1 - idx] = tmp;
+                            totalSize *= tmp;
+                        }
+                    }
+                    else
+                    {
+                        string val = GetExpressionValue(item.Size, variable, visualizer.ScopedNames);
+                        totalSize = MICore.Debugger.ParseUint(val, throwOnError: true);
+                    }
 
                     uint startIndex = 0;
                     if (variable is PaginatedVisualizerWrapper pvwVariable)
                     {
                         startIndex = pvwVariable.StartIndex;
->>>>>>> 26c58271
                     }
 
                     ValuePointerType[] vptrs = item.ValuePointer;
@@ -688,31 +691,27 @@
                             arrayExpr.EnsureChildren();
                             if (arrayExpr.CountChildren != 0)
                             {
-<<<<<<< HEAD
-                                uint currentIndex = 0;
-                                if (variable is PaginatedVisualizerWrapper pvwVariable)
+                                uint offset = startIndex + requestedSize;
+                                bool isForward = item.Direction == ArrayDirectionType.Forward;
+
+                                for (uint index = 0; index < requestedSize; ++index)
                                 {
-                                    currentIndex = pvwVariable.StartIndex;
-                                }
-                                uint maxIndex = currentIndex + MAX_EXPAND > (uint)size ? (uint)size : currentIndex + MAX_EXPAND;
-                                bool isForward = item.Direction == ArrayDirectionType.Forward;
-                                for (int index = (int)currentIndex; index < (int)maxIndex; ++index)
-                                {
-                                    // let's get this working for the 2D case, currently hardcoded
-
+                                    /*
+                                        currentIndex = pvwVariable.StartIndex;
+                                    }
+                                    uint maxIndex = currentIndex + MAX_EXPAND > (uint)size ? (uint)size : currentIndex + MAX_EXPAND;
+                                    bool isForward = item.Direction == ArrayDirectionType.Forward;
+                                    for (uint index = currentIndex; index < maxIndex; ++index)
+                                    {
+                                    */
+                                    string displayName = (startIndex + index).ToString(CultureInfo.InvariantCulture);
                                     if (!string.IsNullOrEmpty(item.Rank))
                                     {
-                                        arrayExpr.Children[index].Name = GetDisplayNameFromArrayIndex(index, rank, dimensions, isForward); // what is dimensions???
+                                        displayName = GetDisplayNameFromArrayIndex(index, rank, dimensions, isForward);
                                     }
 
-                                    children.Add(arrayExpr.Children[index]); // need to change the Name of each Children element here
-=======
-                                uint offset = startIndex + requestedSize;
-
-                                for (uint index = 0; index < requestedSize; ++index)
-                                {
-                                    children.Add(new SimpleWrapper("[" + (startIndex + index).ToString(CultureInfo.InvariantCulture) + "]", _process.Engine, arrayExpr.Children[index]));
->>>>>>> 26c58271
+                                    // children.Add(arrayExpr.Children[index]); // need to change the Name of each Children element here
+                                    children.Add(new SimpleWrapper("[" + displayName + "]", _process.Engine, arrayExpr.Children[index]));
                                 }
 
                                 if (totalSize > offset)
