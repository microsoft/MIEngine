--- conflicted
+++ resolved
@@ -44,9 +44,6 @@
     <WarningLevel>4</WarningLevel>
   </PropertyGroup>
 
-<<<<<<< HEAD
-  <Import Project="..\..\build\Debugger.PIAs.NonPortable.Packages.settings.targets" />
-=======
   <ItemGroup>
     <Compile Update="Resource.Designer.cs">
       <DesignTime>True</DesignTime>
@@ -61,7 +58,8 @@
       <LastGenOutput>Resource.Designer.cs</LastGenOutput>
     </EmbeddedResource>
   </ItemGroup>
->>>>>>> 3e850726
+
+  <Import Project="..\..\build\Debugger.PIAs.NonPortable.Packages.settings.targets" />
 
   <ItemGroup Label="NuGet Packages">
     <PackageReference Include="Microsoft.VisualStudio.Shell.15.0" Version="$(Microsoft_VisualStudio_Shell_15_0_Version)" />
